# API Router

一个将 API 请求转发为 OpenAI 兼容格式的轻量级服务，特别适用于将具有特殊认证或签名要求的 API 转换为标准 OpenAI 客户端可以直接使用的格式。

## 功能特性

- 将非标准 API 请求转换为 OpenAI 兼容格式
- 支持流式传输（SSE）转发
- 自动处理认证头、User-Agent 以及基础请求头
- 支持模型名称映射（client model ➜ provider model）
- 支持 `/v1/chat/completions`、`/v1/completions`、`/v1/embeddings`、`/v1/audio/transcriptions`、`/v1/audio/translations` 等 OpenAI 风格端点
- 自动处理音频转写/翻译请求的 multipart/form-data 载荷
- 动态加载 transformer 目录中的 JSON 配置文件
- 支持基于 API Key 与路由粒度的令牌桶限流，超限时返回 429 并暴露健康指标

## 安装与运行

### 依赖

- Rust 1.70.0 或更高版本

### 构建与运行

```bash
# 克隆项目
git clone <repository-url>
cd api-router

# 构建项目
cargo build --release

# 设置环境变量
export DEFAULT_API_KEY="your-api-key-here"

# 运行服务（默认使用 transformer/qwen.json）
cargo run
```

### 命令行参数

- 第一个参数：配置文件名（不包含 `.json` 后缀，默认 `qwen`）。配置文件位置固定在 `transformer/` 目录下。
- 第二个参数（可选）：端口号。如果未提供则使用配置文件中的 `port` 字段。

示例：

- `cargo run -- qwen` 使用 `transformer/qwen.json`
- `cargo run -- openai 9000` 使用 `transformer/openai.json` 并监听 9000 端口
- `cargo run -- anthropic` 使用 `transformer/anthropic.json`
- `cargo run -- cohere` 使用 `transformer/cohere.json`
- `cargo run -- gemini` 使用 `transformer/gemini.json`

当前仓库预置的 transformer 配置包括 `qwen`（默认）、`openai`、`anthropic`、`cohere` 与 `gemini`，可通过上述参数快速切换不同的上游提供商。

配套的 `test_api.sh` 脚本同样接受配置名与端口参数，例如 `./test_api.sh anthropic 9000` 会针对运行在 9000 端口且使用 `transformer/anthropic.json` 的服务发起请求示例。

## 配置文件

API Router 通过 `transformer/*.json` 文件动态加载配置，支持：

- 基础 URL (`baseUrl`)
- 默认请求头 (`headers`)
- 多端点独立设置（自定义上游路径/HTTP 方法、额外头部、流式与 multipart 支持）
- 模型名称映射 (`modelMapping`)
- 令牌桶限流策略（全局 `rateLimit` 与端点覆盖）
- 自定义监听端口 (`port`)

### 配置示例

```json
{
  "name": "qwen",
  "baseUrl": "https://portal.qwen.ai",
  "headers": {
    "Content-Type": "application/json",
    "User-Agent": "QwenCode/0.0.14 (linux; x64)",
    "Accept": "application/json"
  },
  "rateLimit": {
    "requestsPerMinute": 120,
    "burst": 40
  },
  "endpoints": {
    "/v1/chat/completions": {
      "headers": {
        "Accept": "application/json, text/event-stream"
      },
      "streamSupport": true,
      "rateLimit": {
        "requestsPerMinute": 60,
        "burst": 25
      }
    },
    "/v1/completions": {
      "headers": {
        "Accept": "application/json, text/event-stream"
      },
      "streamSupport": true,
      "rateLimit": {
        "requestsPerMinute": 60,
        "burst": 25
      }
    },
    "/v1/embeddings": {},
    "/v1/audio/transcriptions": {
      "requiresMultipart": true
    },
    "/v1/audio/translations": {
      "requiresMultipart": true
    }
  },
  "modelMapping": {
    "gpt-3.5-turbo": "qwen3-coder-plus",
    "gpt-4": "qwen3-coder-max"
  },
  "port": 8000
}
```

<<<<<<< HEAD
`endpoints` 字段允许针对不同路由覆盖上游 Header、转发路径 (`upstreamPath`)、HTTP 方法 (`method`)、是否支持流式转发以及是否需要特殊处理（如 multipart 音频上传）。
=======
`endpoints` 字段允许针对不同路由覆盖上游 Header、是否支持流式转发、是否需要特殊处理（如 multipart 音频上传），以及覆写限流阈值（`rateLimit`）。

#### 限流配置

- `rateLimit` 支持通过配置文件为全局及单个端点设置 `requestsPerMinute` 与 `burst` 阈值。
- 如果配置文件未提供，可通过环境变量 `RATE_LIMIT_REQUESTS_PER_MINUTE` 与 `RATE_LIMIT_BURST` 设置默认值。
- 每个客户端 API Key 与路由组合分别维护令牌桶，超限时返回 `429 Too Many Requests`，并透出 `Retry-After` 头提示重试秒数。
- `/health` 端点会返回当前活跃的令牌桶数量以及按路由分组的统计信息，便于监控限流状态。
>>>>>>> 4527471a

## API 端点

| 方法 | 路径 | 说明 |
| ---- | ---- | ---- |
| GET  | `/health` | 健康检查（包含限流指标） |
| GET  | `/v1/models` | 返回可用模型列表（示例数据） |
| POST | `/v1/chat/completions` | Chat Completions 代理，支持流式 |
| POST | `/v1/completions` | Text Completions 代理，支持流式 |
| POST | `/v1/embeddings` | Embeddings 代理 |
| POST | `/v1/audio/transcriptions` | 音频转写代理（multipart/form-data） |
| POST | `/v1/audio/translations` | 音频翻译代理（multipart/form-data） |

## 使用示例

### Chat Completions（非流式）
```bash
curl -X POST http://localhost:8000/v1/chat/completions \
  -H "Authorization: Bearer your-api-key" \
  -H "Content-Type: application/json" \
  -d '{
    "model": "qwen3-coder-plus",
    "messages": [
      {"role": "user", "content": "你好，请介绍一下你自己。"}
    ],
    "temperature": 0.7,
    "max_tokens": 1500
  }'
```

### Chat Completions（SSE 流式）
```bash
curl -N -X POST http://localhost:8000/v1/chat/completions \
  -H "Authorization: Bearer your-api-key" \
  -H "Content-Type: application/json" \
  -H "Accept: text/event-stream" \
  -d '{
    "model": "qwen3-coder-plus",
    "messages": [
      {"role": "user", "content": "请用中文解释 Rust 的 async/await。"}
    ],
    "stream": true
  }'
```

### Text Completions
```bash
curl -X POST http://localhost:8000/v1/completions \
  -H "Authorization: Bearer your-api-key" \
  -H "Content-Type: application/json" \
  -d '{
    "model": "gpt-3.5-turbo",
    "prompt": "Write a haiku about async Rust",
    "max_tokens": 64,
    "stream": false
  }'
```

### Embeddings
```bash
curl -X POST http://localhost:8000/v1/embeddings \
  -H "Authorization: Bearer your-api-key" \
  -H "Content-Type: application/json" \
  -d '{
    "model": "gpt-3.5-turbo",
    "input": "你好，世界"
  }'
```

### 音频转写（multipart/form-data）
```bash
curl -X POST http://localhost:8000/v1/audio/transcriptions \
  -H "Authorization: Bearer your-api-key" \
  -F "file=@sample.wav" \
  -F "model=whisper-1" \
  -F "response_format=json"
```

### 音频翻译（multipart/form-data）
```bash
curl -X POST http://localhost:8000/v1/audio/translations \
  -H "Authorization: Bearer your-api-key" \
  -F "file=@sample.wav" \
  -F "model=whisper-1" \
  -F "prompt=Translate this recording"
```

## 许可证

MIT License<|MERGE_RESOLUTION|>--- conflicted
+++ resolved
@@ -116,10 +116,8 @@
 }
 ```
 
-<<<<<<< HEAD
 `endpoints` 字段允许针对不同路由覆盖上游 Header、转发路径 (`upstreamPath`)、HTTP 方法 (`method`)、是否支持流式转发以及是否需要特殊处理（如 multipart 音频上传）。
-=======
-`endpoints` 字段允许针对不同路由覆盖上游 Header、是否支持流式转发、是否需要特殊处理（如 multipart 音频上传），以及覆写限流阈值（`rateLimit`）。
+
 
 #### 限流配置
 
@@ -127,7 +125,6 @@
 - 如果配置文件未提供，可通过环境变量 `RATE_LIMIT_REQUESTS_PER_MINUTE` 与 `RATE_LIMIT_BURST` 设置默认值。
 - 每个客户端 API Key 与路由组合分别维护令牌桶，超限时返回 `429 Too Many Requests`，并透出 `Retry-After` 头提示重试秒数。
 - `/health` 端点会返回当前活跃的令牌桶数量以及按路由分组的统计信息，便于监控限流状态。
->>>>>>> 4527471a
 
 ## API 端点
 
